--- conflicted
+++ resolved
@@ -502,8 +502,6 @@
     bigquery.SchemaField("source_file", "STRING", mode="NULLABLE"),
 ]
 
-
-<<<<<<< HEAD
 saved_albums_schema = [
     bigquery.SchemaField("added_at", "STRING", "NULLABLE", None, None, (), None),
     bigquery.SchemaField(
@@ -666,9 +664,6 @@
     else:
         return spotify_schema
 
-
-=======
->>>>>>> 495e54b7
 def get_env_config(env: str):
     if env == "dev" or env == "prd":
         return {
@@ -687,14 +682,6 @@
         for blob in blobs
         if blob.name.endswith(".jsonl")
     ]
-
-
-def detect_file_type(filename: str) -> str:
-    """Detect if file contains saved_tracks or recently_played data."""
-    if "saved_tracks" in filename:
-        return "saved_tracks"
-    else:
-        return "recently_played"
 
 
 def move_gcs_file(bucket_name: str, source_path: str, dest_prefix: str):
@@ -759,13 +746,9 @@
     if not rows:
         raise ValueError(f"Fichier vide ou invalide : {filename}")
 
-<<<<<<< HEAD
     # Get appropriate schema for file type
     schema = get_schema_for_type(file_type)
-=======
-    # Choose schema based on file type
-    schema = saved_tracks_schema if file_type == "saved_tracks" else spotify_schema
->>>>>>> 495e54b7
+
 
     bq_client = bigquery.Client()
     job = bq_client.load_table_from_json(
@@ -803,13 +786,10 @@
             # Choose table based on file type
             if file_type == "saved_tracks":
                 table_id = f"{args.project}.{dataset}.staging_spotify_saved_tracks"
-<<<<<<< HEAD
             elif file_type == "saved_albums":
                 table_id = f"{args.project}.{dataset}.staging_spotify_saved_albums"
             elif file_type == "followed_artists":
                 table_id = f"{args.project}.{dataset}.staging_spotify_followed_artists"
-=======
->>>>>>> 495e54b7
             else:
                 table_id = f"{args.project}.{dataset}.staging_spotify"
 
